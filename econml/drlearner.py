--- conflicted
+++ resolved
@@ -365,7 +365,8 @@
 
     """
 
-    def __init__(self, model_propensity='auto',
+    def __init__(self, *,
+                 model_propensity='auto',
                  model_regression='auto',
                  model_final=StatsModelsLinearRegression(),
                  multitask_model_final=False,
@@ -597,7 +598,6 @@
         else:
             raise AttributeError("Featurizer does not have a method: get_feature_names!")
 
-<<<<<<< HEAD
     @property
     def model_final_(self):
         return self.ortho_learner_model_final._model_final
@@ -605,10 +605,10 @@
     @property
     def fitted_models_final(self):
         return self.ortho_learner_model_final.models_cate
-=======
+
     def shap_values(self, X, *, feature_names=None, treatment_names=None, output_names=None):
-        if self.featurizer is not None:
-            F = self.featurizer.transform(X)
+        if self.featurizer_ is not None:
+            F = self.featurizer_.transform(X)
         else:
             F = X
         feature_names = self.cate_feature_names(feature_names)
@@ -618,11 +618,10 @@
                                                       self._d_t, self._d_y, feature_names,
                                                       treatment_names, output_names)
         else:
-            return _shap_explain_model_cate(self.const_marginal_effect, super().model_final.models_cate,
+            return _shap_explain_model_cate(self.const_marginal_effect, self.fitted_models_final,
                                             F, self._d_t, self._d_y, feature_names=feature_names,
                                             treatment_names=treatment_names, output_names=output_names)
     shap_values.__doc__ = LinearCateEstimator.shap_values.__doc__
->>>>>>> 3df959d1
 
 
 class LinearDRLearner(StatsModelsCateEstimatorDiscreteMixin, DRLearner):
@@ -755,7 +754,7 @@
 
     """
 
-    def __init__(self,
+    def __init__(self, *,
                  model_propensity='auto',
                  model_regression='auto',
                  featurizer=None,
@@ -994,7 +993,7 @@
 
     """
 
-    def __init__(self,
+    def __init__(self, *,
                  model_propensity='auto',
                  model_regression='auto',
                  featurizer=None,
@@ -1257,13 +1256,10 @@
         by :mod:`np.random<numpy.random>`.
     """
 
-    def __init__(self,
-<<<<<<< HEAD
-                 model_regression, model_propensity,
+    def __init__(self, *,
+                 model_regression="auto",
+                 model_propensity="auto",
                  featurizer=None,
-=======
-                 model_regression="auto", model_propensity="auto",
->>>>>>> 3df959d1
                  min_propensity=1e-6,
                  categories='auto',
                  n_splits=2,
@@ -1383,7 +1379,6 @@
             raise ValueError("Parameter `multitask_model_final` cannot change from `False` for this estimator!")
 
     @property
-<<<<<<< HEAD
     def model_final(self):
         return self._gen_model_final()
 
@@ -1391,11 +1386,13 @@
     def model_final(self, model):
         if model is not None:
             raise ValueError("Parameter `model_final` cannot be altered for this estimator!")
-=======
-    def fitted_models_final(self):
-        return super().model_final.models_cate
 
     def shap_values(self, X, *, feature_names=None, treatment_names=None, output_names=None):
+        if self.featurizer_ is not None:
+            F = self.featurizer_.transform(X)
+        else:
+            F = X
+        feature_names = self.cate_feature_names(feature_names)
         models = []
         for fitted_model in self.fitted_models_final:
             # SubsampleHonestForest can't be recognized by SHAP, but the tree entries are consistent with a tree in
@@ -1406,5 +1403,4 @@
         return _shap_explain_model_cate(self.const_marginal_effect, models, X, self._d_t, self._d_y,
                                         feature_names=feature_names,
                                         treatment_names=treatment_names, output_names=output_names)
-    shap_values.__doc__ = LinearCateEstimator.shap_values.__doc__
->>>>>>> 3df959d1
+    shap_values.__doc__ = LinearCateEstimator.shap_values.__doc__